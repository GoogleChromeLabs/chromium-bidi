--- conflicted
+++ resolved
@@ -16,11 +16,7 @@
  */
 
 import {log, LogType} from '../../../utils/log';
-<<<<<<< HEAD
-import {CDPClient, CDPConnection} from '../../cdp';
-=======
 import {CdpClient, CdpConnection} from '../../cdp';
->>>>>>> 5ebf7c8e
 import {BrowsingContext, CDP, Script} from '../protocol/bidiProtocolTypes';
 import Protocol from 'devtools-protocol';
 import {IEventManager} from '../events/EventManager';
@@ -33,12 +29,12 @@
 
 export class BrowsingContextProcessor {
   readonly sessions: Set<string> = new Set();
-  readonly #cdpConnection: CDPConnection;
+  readonly #cdpConnection: CdpConnection;
   readonly #selfTargetId: string;
   readonly #eventManager: IEventManager;
 
   constructor(
-    cdpConnection: CDPConnection,
+    cdpConnection: CdpConnection,
     selfTargetId: string,
     eventManager: IEventManager
   ) {
@@ -49,11 +45,11 @@
     this.#setBrowserClientEventListeners(this.#cdpConnection.browserClient());
   }
 
-  #setBrowserClientEventListeners(browserClient: CDPClient) {
+  #setBrowserClientEventListeners(browserClient: CdpClient) {
     this.#setTargetEventListeners(browserClient);
   }
 
-  #setTargetEventListeners(cdpClient: CDPClient) {
+  #setTargetEventListeners(cdpClient: CdpClient) {
     cdpClient.on('Target.attachedToTarget', async (params) => {
       await this.#handleAttachedToTargetEvent(params, cdpClient);
     });
@@ -102,7 +98,7 @@
 
   async #handleAttachedToTargetEvent(
     params: Protocol.Target.AttachedToTargetEvent,
-    parentSessionCdpClient: CDPClient
+    parentSessionCdpClient: CdpClient
   ) {
     const {sessionId, targetInfo} = params;
 
