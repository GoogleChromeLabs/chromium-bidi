/**
 * Copyright 2021 Google LLC.
 * Copyright (c) Microsoft Corporation.
 *
 * Licensed under the Apache License, Version 2.0 (the "License");
 * you may not use this file except in compliance with the License.
 * You may obtain a copy of the License at
 *
 *     http://www.apache.org/licenses/LICENSE-2.0
 *
 * Unless required by applicable law or agreed to in writing, software
 * distributed under the License is distributed on an "AS IS" BASIS,
 * WITHOUT WARRANTIES OR CONDITIONS OF ANY KIND, either express or implied.
 * See the License for the specific language governing permissions and
 * limitations under the License.
 */

<<<<<<< HEAD
import {CDPClient} from '../../cdp';
=======
import {CdpClient} from '../../cdp';
>>>>>>> 5ebf7c8e
import {CommonDataTypes, Log, Script} from '../protocol/bidiProtocolTypes';
import {getRemoteValuesText} from './logHelper';
import {Protocol} from 'devtools-protocol';
import {Realm} from '../script/realm';
import {IEventManager} from '../events/EventManager';

export class LogManager {
  readonly #cdpClient: CDPClient;
  readonly #cdpSessionId: string;
  readonly #eventManager: IEventManager;

  private constructor(
    cdpClient: CDPClient,
    cdpSessionId: string,
    eventManager: IEventManager
  ) {
    this.#cdpSessionId = cdpSessionId;
    this.#cdpClient = cdpClient;
    this.#eventManager = eventManager;
  }

  public static create(
    cdpClient: CDPClient,
    cdpSessionId: string,
    eventManager: IEventManager
  ) {
    const logManager = new LogManager(cdpClient, cdpSessionId, eventManager);

    logManager.#initialize();
    return logManager;
  }

  #initialize() {
    this.#initializeEventListeners();
  }

  #initializeEventListeners() {
    this.#initializeLogEntryAddedEventListener();
  }

  #initializeLogEntryAddedEventListener() {
    this.#cdpClient.on(
      'Runtime.consoleAPICalled',
      (params: Protocol.Runtime.ConsoleAPICalledEvent) => {
        // Try to find realm by `cdpSessionId` and `executionContextId`,
        // if provided.
        const realm: Realm | undefined = Realm.findRealm({
          cdpSessionId: this.#cdpSessionId,
          executionContextId: params.executionContextId,
        });
        const argsPromise: Promise<CommonDataTypes.RemoteValue[]> =
          realm === undefined
            ? Promise.resolve(params.args)
            : // Properly serialize arguments if possible.
              Promise.all(
                params.args.map(async (arg) => {
                  return realm.serializeCdpObject(arg, 'none');
                })
              );

        // No need in waiting for the result, just register the event promise.
        // noinspection JSIgnoredPromiseFromCall
        this.#eventManager.registerPromiseEvent(
          argsPromise.then(
            (args) =>
              new Log.LogEntryAddedEvent({
                level: LogManager.#getLogLevel(params.type),
                source: {
                  realm: realm?.realmId ?? 'UNKNOWN',
                  context: realm?.browsingContextId ?? 'UNKNOWN',
                },
                text: getRemoteValuesText(args, true),
                timestamp: Math.round(params.timestamp),
                stackTrace: LogManager.#getBidiStackTrace(params.stackTrace),
                type: 'console',
                // Console method is `warn`, not `warning`.
                method: params.type === 'warning' ? 'warn' : params.type,
                args,
              })
          ),
          realm?.browsingContextId ?? 'UNKNOWN',
          Log.LogEntryAddedEvent.method
        );
      }
    );

    this.#cdpClient.on(
      'Runtime.exceptionThrown',
      (params: Protocol.Runtime.ExceptionThrownEvent) => {
        // Try to find realm by `cdpSessionId` and `executionContextId`,
        // if provided.
        const realm: Realm | undefined = Realm.findRealm({
          cdpSessionId: this.#cdpSessionId,
          executionContextId: params.exceptionDetails.executionContextId,
        });

        // Try all the best to get the exception text.
        const textPromise = (async () => {
          if (!params.exceptionDetails.exception) {
            return params.exceptionDetails.text;
          }
          if (realm === undefined) {
            return JSON.stringify(params.exceptionDetails.exception);
          }
          return await realm.stringifyObject(params.exceptionDetails.exception);
        })();

        // No need in waiting for the result, just register the event promise.
        // noinspection JSIgnoredPromiseFromCall
        this.#eventManager.registerPromiseEvent(
          textPromise.then(
            (text) =>
              new Log.LogEntryAddedEvent({
                level: 'error',
                source: {
                  realm: realm?.realmId ?? 'UNKNOWN',
                  context: realm?.browsingContextId ?? 'UNKNOWN',
                },
                text,
                timestamp: Math.round(params.timestamp),
                stackTrace: LogManager.#getBidiStackTrace(
                  params.exceptionDetails.stackTrace
                ),
                type: 'javascript',
              })
          ),
          realm?.browsingContextId ?? 'UNKNOWN',
          Log.LogEntryAddedEvent.method
        );
      }
    );
  }

  static #getLogLevel(consoleApiType: string): Log.LogLevel {
    if (['assert', 'error'].includes(consoleApiType)) {
      return 'error';
    }
    if (['debug', 'trace'].includes(consoleApiType)) {
      return 'debug';
    }
    if (['warn', 'warning'].includes(consoleApiType)) {
      return 'warn';
    }
    return 'info';
  }

  // convert CDP StackTrace object to Bidi StackTrace object
  static #getBidiStackTrace(
    cdpStackTrace: Protocol.Runtime.StackTrace | undefined
  ): Script.StackTrace | undefined {
    const stackFrames = cdpStackTrace?.callFrames.map((callFrame) => {
      return {
        columnNumber: callFrame.columnNumber,
        functionName: callFrame.functionName,
        lineNumber: callFrame.lineNumber,
        url: callFrame.url,
      };
    });

    return stackFrames ? {callFrames: stackFrames} : undefined;
  }
}<|MERGE_RESOLUTION|>--- conflicted
+++ resolved
@@ -15,11 +15,7 @@
  * limitations under the License.
  */
 
-<<<<<<< HEAD
-import {CDPClient} from '../../cdp';
-=======
 import {CdpClient} from '../../cdp';
->>>>>>> 5ebf7c8e
 import {CommonDataTypes, Log, Script} from '../protocol/bidiProtocolTypes';
 import {getRemoteValuesText} from './logHelper';
 import {Protocol} from 'devtools-protocol';
@@ -27,12 +23,12 @@
 import {IEventManager} from '../events/EventManager';
 
 export class LogManager {
-  readonly #cdpClient: CDPClient;
+  readonly #cdpClient: CdpClient;
   readonly #cdpSessionId: string;
   readonly #eventManager: IEventManager;
 
   private constructor(
-    cdpClient: CDPClient,
+    cdpClient: CdpClient,
     cdpSessionId: string,
     eventManager: IEventManager
   ) {
@@ -42,7 +38,7 @@
   }
 
   public static create(
-    cdpClient: CDPClient,
+    cdpClient: CdpClient,
     cdpSessionId: string,
     eventManager: IEventManager
   ) {
