--- conflicted
+++ resolved
@@ -86,17 +86,11 @@
       - id: codespell
         # skip false positives
         args:
-<<<<<<< HEAD
-          - --skip=package-lock.json
-          - --skip=tests/screenshot/test_screenshot.py
-          - -L=thirdParty
-=======
           [
             --skip=package-lock.json,
             --skip=tests/screenshot/test_screenshot.py,
             --skip=*.py.ini,
           ]
->>>>>>> d5d4c685
         exclude_types: [pem]
   - repo: https://github.com/google/keep-sorted
     rev: v0.4.0
