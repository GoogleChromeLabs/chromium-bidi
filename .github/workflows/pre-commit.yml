# https://github.com/pre-commit/action

name: Pre-commit

# Declare default permissions as read only.
permissions: read-all

env:
  PIP_DISABLE_PIP_VERSION_CHECK: 1

on:
  merge_group:
  pull_request:
  push:
    branches: 'main'

jobs:
  pre-commit:
    runs-on: ubuntu-latest
    steps:
      - uses: actions/checkout@11bd71901bbe5b1630ceea73d27597364c9af683 # v4.2.2
      - name: Set up Node.js
        uses: actions/setup-node@49933ea5288caeca8642d1e84afbd3f7d6820020 # v4.4.0
        with:
          node-version-file: '.nvmrc'
          cache: npm
      - name: Setup Go
        uses: actions/setup-go@0aaccfd150d50ccaeb58ebd88d36e91967a5f35b # v5.0.0
        with:
          go-version: '1.21.x'
      - uses: google/wireit@f21db1f3a6a4db31f42787a958cf2a18308effed # setup-github-actions-caching/v2.0.3
      - run: npm ci
<<<<<<< HEAD
      - uses: actions/setup-python@a26af69be951a213d495a4c3e4e4022e16d87065 # v5.6.0
=======
      - run: npm run build
      - name: Test that BidiMapper can be imported
        run: cd lib/esm/bidiMapper && node ./BidiMapper.js
      - uses: actions/setup-python@8d9ed9ac5c53483de85588cdf95a591a75ab9f55 # v5.5.0
>>>>>>> 794d367c
        with:
          python-version: '3.11'
          cache: pip
      - uses: pre-commit/action@2c7b3805fd2a0fd8c1884dcaebf91fc102a13ecd #v3.0.1
        with:
          # We need --all-files as this overrides the defaults
          extra_args: --hook-stage manual --all-files<|MERGE_RESOLUTION|>--- conflicted
+++ resolved
@@ -30,14 +30,10 @@
           go-version: '1.21.x'
       - uses: google/wireit@f21db1f3a6a4db31f42787a958cf2a18308effed # setup-github-actions-caching/v2.0.3
       - run: npm ci
-<<<<<<< HEAD
-      - uses: actions/setup-python@a26af69be951a213d495a4c3e4e4022e16d87065 # v5.6.0
-=======
       - run: npm run build
       - name: Test that BidiMapper can be imported
         run: cd lib/esm/bidiMapper && node ./BidiMapper.js
-      - uses: actions/setup-python@8d9ed9ac5c53483de85588cdf95a591a75ab9f55 # v5.5.0
->>>>>>> 794d367c
+      - uses: actions/setup-python@a26af69be951a213d495a4c3e4e4022e16d87065 # v5.6.0
         with:
           python-version: '3.11'
           cache: pip
